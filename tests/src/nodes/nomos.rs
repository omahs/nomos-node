// std
use std::net::SocketAddr;
use std::process::{Child, Command, Stdio};
use std::time::Duration;
// internal
use crate::{Node, SpawnConfig};
use consensus_engine::overlay::{FlatOverlaySettings, RoundRobin};
use consensus_engine::NodeId;
#[cfg(feature = "libp2p")]
use mixnet_client::{MixnetClientConfig, MixnetClientMode};
use mixnet_node::MixnetNodeConfig;
use mixnet_topology::MixnetTopology;
use nomos_consensus::{CarnotInfo, CarnotSettings};
use nomos_http::backends::axum::AxumBackendSettings;
#[cfg(feature = "libp2p")]
use nomos_libp2p::{Multiaddr, SwarmConfig};
use nomos_log::{LoggerBackend, LoggerFormat};
#[cfg(feature = "libp2p")]
use nomos_network::backends::libp2p::{Libp2pConfig, Libp2pInfo};
#[cfg(feature = "waku")]
use nomos_network::backends::waku::{WakuConfig, WakuInfo};
use nomos_network::NetworkConfig;
use nomos_node::Config;
#[cfg(feature = "waku")]
use waku_bindings::{Multiaddr, PeerId};
// crates
use fraction::Fraction;
use once_cell::sync::Lazy;
use rand::{thread_rng, Rng};
use reqwest::Client;
use tempfile::NamedTempFile;

static CLIENT: Lazy<Client> = Lazy::new(Client::new);
const NOMOS_BIN: &str = "../target/debug/nomos-node";
const CARNOT_INFO_API: &str = "carnot/info";
const NETWORK_INFO_API: &str = "network/info";
const LOGS_PREFIX: &str = "__logs";

pub struct NomosNode {
    addr: SocketAddr,
    _tempdir: tempfile::TempDir,
    child: Child,
}

impl Drop for NomosNode {
    fn drop(&mut self) {
        if std::thread::panicking() {
            println!("persisting directory at {}", self._tempdir.path().display());
            // we need ownership of the dir to persist it
            let dir = std::mem::replace(&mut self._tempdir, tempfile::tempdir().unwrap());
            // a bit confusing but `into_path` persists the directory
            let _ = dir.into_path();
        }

        self.child.kill().unwrap();
    }
}

impl NomosNode {
    pub async fn spawn(mut config: Config) -> Self {
        // Waku stores the messages in a db file in the current dir, we need a different
        // directory for each node to avoid conflicts
        let dir = tempfile::tempdir().unwrap();
        let mut file = NamedTempFile::new().unwrap();
        let config_path = file.path().to_owned();

        // setup logging so that we can intercept it later in testing
        config.log.backend = LoggerBackend::File {
            directory: dir.path().to_owned(),
            prefix: Some(LOGS_PREFIX.into()),
        };
        config.log.format = LoggerFormat::Json;

        serde_yaml::to_writer(&mut file, &config).unwrap();
        let child = Command::new(std::env::current_dir().unwrap().join(NOMOS_BIN))
            .arg(&config_path)
            .current_dir(dir.path())
            .stdout(Stdio::null())
            .spawn()
            .unwrap();
        let node = Self {
            addr: config.http.backend.address,
            child,
            _tempdir: dir,
        };
        tokio::time::timeout(std::time::Duration::from_secs(10), async {
            node.wait_online().await
        })
        .await
        .unwrap();

        node
    }

    async fn get(&self, path: &str) -> reqwest::Result<reqwest::Response> {
        CLIENT
            .get(format!("http://{}/{}", self.addr, path))
            .send()
            .await
    }

    async fn wait_online(&self) {
        while self.get(CARNOT_INFO_API).await.is_err() {
            tokio::time::sleep(Duration::from_millis(100)).await;
        }
    }

    #[cfg(feature = "waku")]
    pub async fn peer_id(&self) -> PeerId {
        self.get(NETWORK_INFO_API)
            .await
            .unwrap()
            .json::<WakuInfo>()
            .await
            .unwrap()
            .peer_id
            .unwrap()
    }

    #[cfg(feature = "waku")]
    pub async fn get_listening_address(&self) -> Multiaddr {
        self.get(NETWORK_INFO_API)
            .await
            .unwrap()
            .json::<WakuInfo>()
            .await
            .unwrap()
            .listen_addresses
            .unwrap()
            .swap_remove(0)
    }

    #[cfg(feature = "libp2p")]
    pub async fn get_listening_address(&self) -> Multiaddr {
        self.get(NETWORK_INFO_API)
            .await
            .unwrap()
            .json::<Libp2pInfo>()
            .await
            .unwrap()
            .listen_addresses
            .swap_remove(0)
    }

    // not async so that we can use this in `Drop`
    pub fn get_logs_from_file(&self) -> String {
        println!(
            "fetching logs from dir {}...",
            self._tempdir.path().display()
        );
        // std::thread::sleep(std::time::Duration::from_secs(50));
        std::fs::read_dir(self._tempdir.path())
            .unwrap()
            .filter_map(|entry| {
                let entry = entry.unwrap();
                let path = entry.path();
                if path.is_file() && path.to_str().unwrap().contains(LOGS_PREFIX) {
                    Some(path)
                } else {
                    None
                }
            })
            .map(|f| std::fs::read_to_string(f).unwrap())
            .collect::<String>()
    }
}

#[async_trait::async_trait]
impl Node for NomosNode {
    type ConsensusInfo = CarnotInfo;

    async fn spawn_nodes(config: SpawnConfig) -> Vec<Self> {
        match config {
            SpawnConfig::Star {
                n_participants,
                threshold,
                timeout,
                mut mixnet_node_configs,
                mixnet_topology,
            } => {
                let mut ids = vec![[0; 32]; n_participants];
                for id in &mut ids {
                    thread_rng().fill(id);
                }
                let mut configs = ids
                    .iter()
                    .map(|id| {
                        create_node_config(
                            ids.iter().copied().map(NodeId::new).collect(),
                            *id,
                            threshold,
                            timeout,
                            mixnet_node_configs.pop(),
                            mixnet_topology.clone(),
                        )
                    })
                    .collect::<Vec<_>>();
                let mut nodes = vec![Self::spawn(configs.swap_remove(0)).await];
                let listening_addr = nodes[0].get_listening_address().await;
                for mut conf in configs {
                    #[cfg(feature = "waku")]
                    conf.network
                        .backend
                        .initial_peers
                        .push(listening_addr.clone());
                    #[cfg(feature = "libp2p")]
                    // TODO: Consider having `initial_peers` outside of `inner`, as WakuConfig does
                    conf.network
                        .backend
                        .inner
                        .initial_peers
                        .push(listening_addr.clone());

                    nodes.push(Self::spawn(conf).await);
                }
                nodes
            }
        }
    }

    async fn consensus_info(&self) -> Self::ConsensusInfo {
        self.get(CARNOT_INFO_API)
            .await
            .unwrap()
            .json()
            .await
            .unwrap()
    }

    fn stop(&mut self) {
        self.child.kill().unwrap();
    }
}

fn create_node_config(
    nodes: Vec<NodeId>,
    private_key: [u8; 32],
    threshold: Fraction,
    timeout: Duration,
    #[cfg(feature = "libp2p")] mixnet_node_config: Option<MixnetNodeConfig>,
    #[cfg(feature = "waku")] _mixnet_node_config: Option<MixnetNodeConfig>,
    #[cfg(feature = "libp2p")] mixnet_topology: MixnetTopology,
    #[cfg(feature = "waku")] _mixnet_topology: MixnetTopology,
) -> Config {
    #[cfg(feature = "libp2p")]
    let mixnet_client_mode = match mixnet_node_config {
        Some(node_config) => MixnetClientMode::SenderReceiver(node_config.client_listen_address),
        None => MixnetClientMode::Sender,
    };

    let mut config = Config {
        network: NetworkConfig {
            #[cfg(feature = "waku")]
            backend: WakuConfig {
                initial_peers: vec![],
                inner: Default::default(),
            },
            #[cfg(feature = "libp2p")]
            backend: Libp2pConfig {
                inner: SwarmConfig {
                    initial_peers: vec![],
                    ..Default::default()
                },
                mixnet_client: MixnetClientConfig {
                    mode: mixnet_client_mode,
                    topology: mixnet_topology,
                },
            },
        },
        consensus: CarnotSettings {
            private_key,
            fountain_settings: (),
            overlay_settings: FlatOverlaySettings {
                nodes,
                leader: RoundRobin::new(),
                // By setting the leader_threshold to 1 we ensure that all nodes come
                // online before progressing. This is only necessary until we add a way
                // to recover poast blocks from other nodes.
                leader_super_majority_threshold: Some(threshold),
            },
            timeout,
        },
        log: Default::default(),
        http: nomos_http::http::HttpServiceSettings {
            backend: AxumBackendSettings {
                address: "127.0.0.1:0".parse().unwrap(),
                cors_origins: vec![],
            },
        },
        #[cfg(feature = "metrics")]
        metrics: Default::default(),
    };
    #[cfg(feature = "waku")]
    {
        config.network.backend.inner.port = Some(0);
    }
    #[cfg(feature = "libp2p")]
    {
<<<<<<< HEAD
        config.network.backend.port = 0;
=======
        config.network.backend.inner.port = get_available_port();
>>>>>>> b692043a
    }

    config
}<|MERGE_RESOLUTION|>--- conflicted
+++ resolved
@@ -296,11 +296,7 @@
     }
     #[cfg(feature = "libp2p")]
     {
-<<<<<<< HEAD
-        config.network.backend.port = 0;
-=======
-        config.network.backend.inner.port = get_available_port();
->>>>>>> b692043a
+        config.network.backend.inner.port = 0;
     }
 
     config
