mod blob;
mod config;
mod tx;

use color_eyre::eyre::Result;
use consensus_engine::overlay::{FlatOverlay, RandomBeaconState, RoundRobin};
#[cfg(feature = "metrics")]
use metrics::{backend::map::MapMetricsBackend, types::MetricsData, MetricsService};
#[cfg(feature = "libp2p")]
use nomos_consensus::network::adapters::libp2p::Libp2pAdapter as ConsensusLibp2pAdapter;
#[cfg(feature = "waku")]
use nomos_consensus::network::adapters::waku::WakuAdapter as ConsensusWakuAdapter;
use nomos_consensus::CarnotConsensus;
use nomos_core::fountain::mock::MockFountain;
use nomos_http::backends::axum::AxumBackend;
use nomos_http::bridge::HttpBridgeService;
use nomos_http::http::HttpService;
use nomos_log::Logger;
#[cfg(feature = "libp2p")]
use nomos_mempool::network::adapters::libp2p::Libp2pAdapter as MempoolLibp2pAdapter;
#[cfg(feature = "waku")]
use nomos_mempool::network::adapters::waku::WakuAdapter as MempoolWakuAdapter;
use nomos_mempool::{backend::mockpool::MockPool, MempoolService};
#[cfg(feature = "libp2p")]
use nomos_network::backends::libp2p::Libp2p;
#[cfg(feature = "waku")]
use nomos_network::backends::waku::Waku;
use nomos_network::NetworkService;
use overwatch_derive::*;
use overwatch_rs::services::handle::ServiceHandle;

use crate::blob::Blob;
pub use config::{Config, ConsensusArgs, HttpArgs, LogArgs, NetworkArgs, OverlayArgs};
pub use tx::Tx;

#[cfg(all(feature = "waku", feature = "libp2p"))]
compile_error!("feature \"waku\" and feature \"libp2p\" cannot be enabled at the same time");

<<<<<<< HEAD
#[derive(Deserialize, Debug, Clone, Serialize)]
pub struct Config {
    pub log: <Logger as ServiceData>::Settings,
    #[cfg(feature = "waku")]
    pub network: <NetworkService<Waku> as ServiceData>::Settings,
    #[cfg(feature = "libp2p")]
    pub network: <NetworkService<Libp2p> as ServiceData>::Settings,
    pub http: <HttpService<AxumBackend> as ServiceData>::Settings,
    pub consensus: <Carnot as ServiceData>::Settings,
    #[cfg(feature = "metrics")]
    pub metrics: <MetricsService<MapMetricsBackend<MetricsData>> as ServiceData>::Settings,
}

impl Config {
    pub fn set_node_key(&mut self, node_key: Option<String>) -> Result<()> {
        if let Some(node_key) = node_key {
            #[cfg(feature = "waku")]
            {
                use std::str::FromStr;
                self.network.backend.inner.node_key = Some(SecretKey::from_str(&node_key)?)
            }
            #[cfg(feature = "libp2p")]
            {
                let mut key_bytes = hex::decode(node_key)?;
                self.network.backend.inner.node_key =
                    SecretKey::try_from_bytes(key_bytes.as_mut_slice())?;
            }
        }
        Ok(())
    }
}

=======
>>>>>>> 7cabddc7
#[cfg(feature = "waku")]
pub type Carnot = CarnotConsensus<
    ConsensusWakuAdapter,
    MockPool<Tx>,
    MempoolWakuAdapter<Tx>,
    MockFountain,
    FlatOverlay<RoundRobin, RandomBeaconState>,
    Blob,
>;

#[cfg(feature = "libp2p")]
pub type Carnot = CarnotConsensus<
    ConsensusLibp2pAdapter,
    MockPool<Tx>,
    MempoolLibp2pAdapter<Tx>,
    MockFountain,
    FlatOverlay<RoundRobin, RandomBeaconState>,
    Blob,
>;

#[derive(Services)]
pub struct Nomos {
    logging: ServiceHandle<Logger>,
    #[cfg(feature = "waku")]
    network: ServiceHandle<NetworkService<Waku>>,
    #[cfg(feature = "libp2p")]
    network: ServiceHandle<NetworkService<Libp2p>>,
    #[cfg(feature = "waku")]
    mockpool: ServiceHandle<MempoolService<MempoolWakuAdapter<Tx>, MockPool<Tx>>>,
    #[cfg(feature = "libp2p")]
    mockpool: ServiceHandle<MempoolService<MempoolLibp2pAdapter<Tx>, MockPool<Tx>>>,
    consensus: ServiceHandle<Carnot>,
    http: ServiceHandle<HttpService<AxumBackend>>,
    bridges: ServiceHandle<HttpBridgeService>,
    #[cfg(feature = "metrics")]
    metrics: ServiceHandle<MetricsService<MapMetricsBackend<MetricsData>>>,
}<|MERGE_RESOLUTION|>--- conflicted
+++ resolved
@@ -36,41 +36,6 @@
 #[cfg(all(feature = "waku", feature = "libp2p"))]
 compile_error!("feature \"waku\" and feature \"libp2p\" cannot be enabled at the same time");
 
-<<<<<<< HEAD
-#[derive(Deserialize, Debug, Clone, Serialize)]
-pub struct Config {
-    pub log: <Logger as ServiceData>::Settings,
-    #[cfg(feature = "waku")]
-    pub network: <NetworkService<Waku> as ServiceData>::Settings,
-    #[cfg(feature = "libp2p")]
-    pub network: <NetworkService<Libp2p> as ServiceData>::Settings,
-    pub http: <HttpService<AxumBackend> as ServiceData>::Settings,
-    pub consensus: <Carnot as ServiceData>::Settings,
-    #[cfg(feature = "metrics")]
-    pub metrics: <MetricsService<MapMetricsBackend<MetricsData>> as ServiceData>::Settings,
-}
-
-impl Config {
-    pub fn set_node_key(&mut self, node_key: Option<String>) -> Result<()> {
-        if let Some(node_key) = node_key {
-            #[cfg(feature = "waku")]
-            {
-                use std::str::FromStr;
-                self.network.backend.inner.node_key = Some(SecretKey::from_str(&node_key)?)
-            }
-            #[cfg(feature = "libp2p")]
-            {
-                let mut key_bytes = hex::decode(node_key)?;
-                self.network.backend.inner.node_key =
-                    SecretKey::try_from_bytes(key_bytes.as_mut_slice())?;
-            }
-        }
-        Ok(())
-    }
-}
-
-=======
->>>>>>> 7cabddc7
 #[cfg(feature = "waku")]
 pub type Carnot = CarnotConsensus<
     ConsensusWakuAdapter,
