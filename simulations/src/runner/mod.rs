mod async_runner;
mod glauber_runner;
mod layered_runner;
mod sync_runner;

// std
use std::marker::PhantomData;

use std::sync::{Arc, RwLock};
use std::time::Duration;
// crates
use crate::network::Network;
<<<<<<< HEAD
use crossbeam::channel::{Sender, Receiver, bounded};
=======
use crate::streaming::{Producer, Subscriber};
>>>>>>> 1eef62ae
use rand::rngs::SmallRng;
use rand::{RngCore, SeedableRng};
use rayon::prelude::*;
use serde::Serialize;
// internal
use crate::node::Node;
use crate::overlay::Overlay;
use crate::settings::{RunnerSettings, SimulationSettings};
use crate::warding::{SimulationState, SimulationWard};

<<<<<<< HEAD
struct SimulationRunnerInner<M, N, O>
=======
/// Encapsulation solution for the simulations runner
/// Holds the network state, the simulating nodes and the simulation settings.
pub struct SimulationRunner<M, N, O, P>
>>>>>>> 1eef62ae
where
    N: Node,
    O: Overlay,
    P: Producer,
{
    nodes: Arc<RwLock<Vec<N>>>,
    network: Network<M>,
<<<<<<< HEAD
=======
    settings: SimulationSettings<N::Settings, O::Settings, P::Settings>,
>>>>>>> 1eef62ae
    rng: SmallRng,
    settings: SimulationSettings<N::Settings, O::Settings>,
    _overlay: PhantomData<O>,
}

<<<<<<< HEAD
impl<M, N: Node, O: Overlay> SimulationRunnerInner<M, N, O>
where
    M: Clone + Send,
    N: Send + Sync,
    N::Settings: Clone + Send,
    N::State: Serialize,
    O: Send,
    O::Settings: Clone + Send,
{
    fn step(&mut self) {
        self.network
            .dispatch_after(&mut self.rng, Duration::from_millis(100));
        self.nodes
            .write()
            .expect("Single access to nodes vector")
            .par_iter_mut()
            .for_each(|node| {
                node.step();
            });
        self.network.collect_messages();
    }
}

fn dump_state_to_out_data<N>(
    simulation_state: &SimulationState<N>,
    out_data: &mut Option<&mut Vec<OutData>>,
) -> anyhow::Result<()> 
where
    N: Node,
    N: Send + Sync,
    N::Settings: Clone + Send,
    N::State: Serialize,
{
    if let Some(out_data) = out_data {
        out_data.push(OutData::try_from(simulation_state)?);
    }
    Ok(())
}

/// Encapsulation solution for the simulations runner
/// Holds the network state, the simulating nodes and the simulation settings.
pub struct SimulationRunner<M, N, O>
where
    N: Node,
    O: Overlay,
{
    inner: Arc<RwLock<SimulationRunnerInner<M, N, O>>>,
    stop_rx: Option<Receiver<()>>,
}

impl<M, N: Node, O: Overlay> SimulationRunner<M, N, O>
=======
impl<M, N: Node, O: Overlay, P: Producer> SimulationRunner<M, N, O, P>
>>>>>>> 1eef62ae
where
    M: Clone + Send + Sync,
    N: Send + Sync,
    N::Settings: Clone + Send,
    N::State: Serialize,
<<<<<<< HEAD
    O: Send + Sync,
    O::Settings: Clone + Send + Sync,
=======
    O::Settings: Clone,
    P::Subscriber: Send + Sync + 'static,
    <P::Subscriber as Subscriber>::Record:
        Send + Sync + 'static + for<'a> TryFrom<&'a SimulationState<N>, Error = anyhow::Error>,
>>>>>>> 1eef62ae
{
    pub fn new(
        network: Network<M>,
        nodes: Vec<N>,
        settings: SimulationSettings<N::Settings, O::Settings, P::Settings>,
    ) -> Self {
        let seed = settings
            .seed
            .unwrap_or_else(|| rand::thread_rng().next_u64());

        println!("Seed: {seed}");

        let rng = SmallRng::seed_from_u64(seed);
        let nodes = Arc::new(RwLock::new(nodes));
        Self {
            inner: Arc::new(RwLock::new(
                SimulationRunnerInner {
                    nodes,
                    network,
                    rng,
                    _overlay: PhantomData,
                    settings,
                }
            )),
            stop_rx: None,
        }
    }

<<<<<<< HEAD
    pub fn simulate(&mut self, out_data: Option<&mut Vec<OutData>>) -> anyhow::Result<Sender<()>> {
        let (tx, rx) = bounded(1);
        self.stop_rx = Some(rx);
        let inner = self.inner.clone();
        std::thread::spawn(|| {
            let mut inner = inner.write().expect("Single access to simulation runner inner");
            match inner.settings.runner_settings.clone() {
                RunnerSettings::Sync => sync_runner::simulate(&mut inner, out_data),
                RunnerSettings::Async { chunks } => async_runner::simulate(&mut inner, chunks, out_data),
                RunnerSettings::Glauber {
                    maximum_iterations,
                    update_rate,
                } => glauber_runner::simulate(&mut inner, update_rate, maximum_iterations, out_data),
                RunnerSettings::Layered {
                    rounds_gap,
                    distribution,
                } => layered_runner::simulate(&mut inner, rounds_gap, distribution, out_data),
            }
        });
        Ok(tx)
=======
    pub fn simulate(&mut self) -> anyhow::Result<()> {
        match self.settings.runner_settings.clone() {
            RunnerSettings::Sync => sync_runner::simulate::<_, _, _, P>(
                self,
                self.settings.stream_settings.settings.clone(),
            ),
            RunnerSettings::Async { chunks } => async_runner::simulate::<_, _, _, P>(
                self,
                chunks,
                self.settings.stream_settings.settings.clone(),
            ),
            RunnerSettings::Glauber {
                maximum_iterations,
                update_rate,
            } => glauber_runner::simulate::<_, _, _, P>(
                self,
                update_rate,
                maximum_iterations,
                self.settings.stream_settings.settings.clone(),
            ),
            RunnerSettings::Layered {
                rounds_gap,
                distribution,
            } => layered_runner::simulate::<_, _, _, P>(
                self,
                rounds_gap,
                distribution,
                self.settings.stream_settings.settings.clone(),
            ),
        }
>>>>>>> 1eef62ae
    }

    fn check_wards(&mut self, state: &SimulationState<N>) -> bool {
        self.settings
            .wards
            .par_iter_mut()
            .map(|ward| ward.analyze(state))
            .any(|x| x)
    }

    fn step(&self) {
        self.inner.write().expect("Single access to simulation runner inner").step();
    }
}

<|MERGE_RESOLUTION|>--- conflicted
+++ resolved
@@ -10,11 +10,8 @@
 use std::time::Duration;
 // crates
 use crate::network::Network;
-<<<<<<< HEAD
-use crossbeam::channel::{Sender, Receiver, bounded};
-=======
 use crate::streaming::{Producer, Subscriber};
->>>>>>> 1eef62ae
+use crossbeam::channel::{Sender, Receiver};
 use rand::rngs::SmallRng;
 use rand::{RngCore, SeedableRng};
 use rayon::prelude::*;
@@ -25,45 +22,58 @@
 use crate::settings::{RunnerSettings, SimulationSettings};
 use crate::warding::{SimulationState, SimulationWard};
 
-<<<<<<< HEAD
-struct SimulationRunnerInner<M, N, O>
-=======
-/// Encapsulation solution for the simulations runner
-/// Holds the network state, the simulating nodes and the simulation settings.
-pub struct SimulationRunner<M, N, O, P>
->>>>>>> 1eef62ae
+pub struct SimulationRunnerHandle {
+    handle: std::thread::JoinHandle<anyhow::Result<()>>,
+    stop_tx: Sender<()>,
+}
+
+impl SimulationRunnerHandle {
+    pub fn stop_after(self, duration: Duration) -> anyhow::Result<()> {
+        std::thread::sleep(duration);
+        self.stop()
+    }
+
+    pub fn stop(self) -> anyhow::Result<()> {
+        if !self.handle.is_finished() {
+            self.stop_tx.send(())?;
+        }
+        Ok(())
+    }
+}
+
+pub(crate) struct SimulationRunnerInner<M, N, O, P>
 where
     N: Node,
     O: Overlay,
     P: Producer,
 {
-    nodes: Arc<RwLock<Vec<N>>>,
     network: Network<M>,
-<<<<<<< HEAD
-=======
     settings: SimulationSettings<N::Settings, O::Settings, P::Settings>,
->>>>>>> 1eef62ae
     rng: SmallRng,
-    settings: SimulationSettings<N::Settings, O::Settings>,
-    _overlay: PhantomData<O>,
 }
 
-<<<<<<< HEAD
-impl<M, N: Node, O: Overlay> SimulationRunnerInner<M, N, O>
+impl<M, N: Node, O: Overlay, P: Producer> SimulationRunnerInner<M, N, O, P> 
 where
-    M: Clone + Send,
+    M: Clone + Send + Sync,
     N: Send + Sync,
     N::Settings: Clone + Send,
     N::State: Serialize,
-    O: Send,
-    O::Settings: Clone + Send,
+    O::Settings: Clone,
+    P::Subscriber: Send + Sync + 'static,
+    <P::Subscriber as Subscriber>::Record:
+        Send + Sync + 'static + for<'a> TryFrom<&'a SimulationState<N>, Error = anyhow::Error>,
 {
-    fn step(&mut self) {
-        self.network
-            .dispatch_after(&mut self.rng, Duration::from_millis(100));
-        self.nodes
-            .write()
-            .expect("Single access to nodes vector")
+    fn check_wards(&mut self, state: &SimulationState<N>) -> bool {
+        self.settings
+            .wards
+            .par_iter_mut()
+            .map(|ward| ward.analyze(state))
+            .any(|x| x)
+    }
+
+    fn step(&mut self, nodes: &mut Vec<N>) {
+        self.network.dispatch_after(&mut self.rng, Duration::from_millis(100));
+        nodes
             .par_iter_mut()
             .for_each(|node| {
                 node.step();
@@ -72,51 +82,28 @@
     }
 }
 
-fn dump_state_to_out_data<N>(
-    simulation_state: &SimulationState<N>,
-    out_data: &mut Option<&mut Vec<OutData>>,
-) -> anyhow::Result<()> 
-where
-    N: Node,
-    N: Send + Sync,
-    N::Settings: Clone + Send,
-    N::State: Serialize,
-{
-    if let Some(out_data) = out_data {
-        out_data.push(OutData::try_from(simulation_state)?);
-    }
-    Ok(())
-}
-
 /// Encapsulation solution for the simulations runner
 /// Holds the network state, the simulating nodes and the simulation settings.
-pub struct SimulationRunner<M, N, O>
+pub struct SimulationRunner<M, N, O, P>
 where
     N: Node,
     O: Overlay,
+    P: Producer,
 {
-    inner: Arc<RwLock<SimulationRunnerInner<M, N, O>>>,
-    stop_rx: Option<Receiver<()>>,
+    inner: Arc<RwLock<SimulationRunnerInner<M, N, O, P>>>,
+    nodes: Arc<RwLock<Vec<N>>>,
 }
 
-impl<M, N: Node, O: Overlay> SimulationRunner<M, N, O>
-=======
 impl<M, N: Node, O: Overlay, P: Producer> SimulationRunner<M, N, O, P>
->>>>>>> 1eef62ae
 where
     M: Clone + Send + Sync,
     N: Send + Sync,
     N::Settings: Clone + Send,
     N::State: Serialize,
-<<<<<<< HEAD
-    O: Send + Sync,
-    O::Settings: Clone + Send + Sync,
-=======
     O::Settings: Clone,
     P::Subscriber: Send + Sync + 'static,
     <P::Subscriber as Subscriber>::Record:
         Send + Sync + 'static + for<'a> TryFrom<&'a SimulationState<N>, Error = anyhow::Error>,
->>>>>>> 1eef62ae
 {
     pub fn new(
         network: Network<M>,
@@ -132,41 +119,16 @@
         let rng = SmallRng::seed_from_u64(seed);
         let nodes = Arc::new(RwLock::new(nodes));
         Self {
-            inner: Arc::new(RwLock::new(
-                SimulationRunnerInner {
-                    nodes,
-                    network,
-                    rng,
-                    _overlay: PhantomData,
-                    settings,
-                }
-            )),
-            stop_rx: None,
+            inner: Arc::new(RwLock::new(SimulationRunnerInner {
+                
+                network,
+                rng,
+                settings,
+            })),
+            nodes,
         }
     }
 
-<<<<<<< HEAD
-    pub fn simulate(&mut self, out_data: Option<&mut Vec<OutData>>) -> anyhow::Result<Sender<()>> {
-        let (tx, rx) = bounded(1);
-        self.stop_rx = Some(rx);
-        let inner = self.inner.clone();
-        std::thread::spawn(|| {
-            let mut inner = inner.write().expect("Single access to simulation runner inner");
-            match inner.settings.runner_settings.clone() {
-                RunnerSettings::Sync => sync_runner::simulate(&mut inner, out_data),
-                RunnerSettings::Async { chunks } => async_runner::simulate(&mut inner, chunks, out_data),
-                RunnerSettings::Glauber {
-                    maximum_iterations,
-                    update_rate,
-                } => glauber_runner::simulate(&mut inner, update_rate, maximum_iterations, out_data),
-                RunnerSettings::Layered {
-                    rounds_gap,
-                    distribution,
-                } => layered_runner::simulate(&mut inner, rounds_gap, distribution, out_data),
-            }
-        });
-        Ok(tx)
-=======
     pub fn simulate(&mut self) -> anyhow::Result<()> {
         match self.settings.runner_settings.clone() {
             RunnerSettings::Sync => sync_runner::simulate::<_, _, _, P>(
@@ -197,19 +159,6 @@
                 self.settings.stream_settings.settings.clone(),
             ),
         }
->>>>>>> 1eef62ae
-    }
-
-    fn check_wards(&mut self, state: &SimulationState<N>) -> bool {
-        self.settings
-            .wards
-            .par_iter_mut()
-            .map(|ward| ward.analyze(state))
-            .any(|x| x)
-    }
-
-    fn step(&self) {
-        self.inner.write().expect("Single access to simulation runner inner").step();
     }
 }
 
