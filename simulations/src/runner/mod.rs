--- conflicted
+++ resolved
@@ -9,12 +9,8 @@
 use std::time::Duration;
 
 // crates
-<<<<<<< HEAD
-use crate::network::Network;
 use crate::streaming::{Producer, Subscriber};
-use crossbeam::channel::{Sender, Receiver};
-=======
->>>>>>> c2d1ee12
+use crossbeam::channel::{Receiver, Sender};
 use rand::rngs::SmallRng;
 use rand::{RngCore, SeedableRng};
 use rayon::prelude::*;
@@ -57,9 +53,9 @@
     rng: SmallRng,
 }
 
-impl<M, N: Node, O: Overlay, P: Producer> SimulationRunnerInner<M, N, O, P> 
+impl<M, N: Node, O: Overlay, P: Producer> SimulationRunnerInner<M, N, O, P>
 where
-    M: Clone + Send + Sync,
+    M: Send + Sync + Clone,
     N: Send + Sync,
     N::Settings: Clone + Send,
     N::State: Serialize,
@@ -77,12 +73,10 @@
     }
 
     fn step(&mut self, nodes: &mut Vec<N>) {
-        self.network.dispatch_after(&mut self.rng, Duration::from_millis(100));
-        nodes
-            .par_iter_mut()
-            .for_each(|node| {
-                node.step();
-            });
+        self.network.dispatch_after(Duration::from_millis(100));
+        nodes.par_iter_mut().for_each(|node| {
+            node.step();
+        });
         self.network.collect_messages();
     }
 }
@@ -101,11 +95,7 @@
 
 impl<M, N: Node, O: Overlay, P: Producer> SimulationRunner<M, N, O, P>
 where
-<<<<<<< HEAD
     M: Clone + Send + Sync,
-=======
-    M: Send + Sync + Clone,
->>>>>>> c2d1ee12
     N: Send + Sync,
     N::Settings: Clone + Send,
     N::State: Serialize,
@@ -129,7 +119,6 @@
         let nodes = Arc::new(RwLock::new(nodes));
         Self {
             inner: Arc::new(RwLock::new(SimulationRunnerInner {
-                
                 network,
                 rng,
                 settings,
@@ -169,20 +158,4 @@
             ),
         }
     }
-}
-
-<<<<<<< HEAD
-=======
-    fn step(&mut self) {
-        self.network.dispatch_after(Duration::from_millis(100));
-        self.nodes
-            .write()
-            .expect("Single access to nodes vector")
-            .par_iter_mut()
-            .for_each(|node| {
-                node.step();
-            });
-        self.network.collect_messages();
-    }
-}
->>>>>>> c2d1ee12
+}