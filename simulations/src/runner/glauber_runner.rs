use crate::node::{Node, NodeId};
use crate::overlay::Overlay;
use crate::runner::SimulationRunner;
use crate::streaming::{Producer, Subscriber};
use crate::warding::SimulationState;
use rand::prelude::IteratorRandom;
use serde::Serialize;
use std::collections::BTreeSet;
use std::sync::Arc;

/// Simulate with sending the network state to any subscriber.
///
/// [Glauber dynamics simulation](https://en.wikipedia.org/wiki/Glauber_dynamics)
pub fn simulate<M, N: Node, O: Overlay, P: Producer>(
    runner: &mut SimulationRunner<M, N, O, P>,
    update_rate: usize,
    maximum_iterations: usize,
    settings: P::Settings,
) -> anyhow::Result<()>
where
<<<<<<< HEAD
    M: Clone + Send,
=======
    M: Send + Sync + Clone,
>>>>>>> c2d1ee12
    N: Send + Sync,
    N::Settings: Clone + Send,
    N::State: Serialize,
    O::Settings: Clone,
    P::Subscriber: Send + Sync + 'static,
    <P::Subscriber as Subscriber>::Record:
        for<'a> TryFrom<&'a SimulationState<N>, Error = anyhow::Error>,
{
    let simulation_state = SimulationState {
        nodes: Arc::clone(&runner.nodes),
    };
    let p = P::new(settings)?;
    scopeguard::defer!(if let Err(e) = p.stop() {
        eprintln!("Error stopping producer: {e}");
    });
    let subscriber = p.subscribe()?;
    std::thread::spawn(move || {
        if let Err(e) = subscriber.run() {
            eprintln!("Error in subscriber: {e}");
        }
    });
    let nodes_remaining: BTreeSet<NodeId> = (0..runner
        .nodes
        .read()
        .expect("Read access to nodes vector")
        .len())
        .map(From::from)
        .collect();
    let iterations: Vec<_> = (0..maximum_iterations).collect();
    'main: for chunk in iterations.chunks(update_rate) {
        for _ in chunk {
            if nodes_remaining.is_empty() {
                break 'main;
            }

            let node_id = *nodes_remaining.iter().choose(&mut runner.rng).expect(
                "Some id to be selected as it should be impossible for the set to be empty here",
            );

            {
                let mut shared_nodes = runner.nodes.write().expect("Write access to nodes vector");
                let node: &mut N = shared_nodes
                    .get_mut(node_id.inner())
                    .expect("Node should be present");
                node.step();
            }

            // check if any condition makes the simulation stop
            if runner.check_wards(&simulation_state) {
                // we break the outer main loop, so we need to dump it before the breaking
                p.send(<P::Subscriber as Subscriber>::Record::try_from(
                    &simulation_state,
                )?)?;
                break 'main;
            }
        }
        // update_rate iterations reached, so dump state
        p.send(<P::Subscriber as Subscriber>::Record::try_from(
            &simulation_state,
        )?)?;
    }
    Ok(())
}<|MERGE_RESOLUTION|>--- conflicted
+++ resolved
@@ -18,11 +18,7 @@
     settings: P::Settings,
 ) -> anyhow::Result<()>
 where
-<<<<<<< HEAD
-    M: Clone + Send,
-=======
     M: Send + Sync + Clone,
->>>>>>> c2d1ee12
     N: Send + Sync,
     N::Settings: Clone + Send,
     N::State: Serialize,
