--- conflicted
+++ resolved
@@ -1,8 +1,5 @@
 use super::{Receivers, StreamSettings, Subscriber};
-<<<<<<< HEAD
 use crate::output_processors::{RecordType, Runtime};
-=======
->>>>>>> d864fecd
 use parking_lot::Mutex;
 use serde::{Deserialize, Serialize};
 use std::{
@@ -74,7 +71,11 @@
             )),
             recvs: Arc::new(recvs),
         };
-        tracing::info!(target = "simulation", "subscribed to {}", settings.path.display());
+        tracing::info!(
+            target = "simulation",
+            "subscribed to {}",
+            settings.path.display()
+        );
         Ok(this)
     }
 
