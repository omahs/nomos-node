use std::{
    fs::{File, OpenOptions},
    io::Write,
    path::PathBuf,
    sync::{Arc, Mutex},
};

<<<<<<< HEAD
use super::{Receivers, Subscriber};
=======
use super::{Producer, Receivers, StreamSettings, Subscriber};
use arc_swap::ArcSwapOption;
use crossbeam::channel::{bounded, unbounded, Sender};
>>>>>>> 0bf6e6d2
use serde::{Deserialize, Serialize};

#[derive(Debug, Clone, Serialize, Deserialize)]
pub struct NaiveSettings {
    pub path: PathBuf,
}

impl TryFrom<StreamSettings> for NaiveSettings {
    type Error = String;

    fn try_from(settings: StreamSettings) -> Result<Self, Self::Error> {
        match settings {
            StreamSettings::Naive(settings) => Ok(settings),
            _ => Err("naive settings can't be created".into()),
        }
    }
}

impl Default for NaiveSettings {
    fn default() -> Self {
        let mut tmp = std::env::temp_dir();
        tmp.push("simulation");
        tmp.set_extension("data");
        Self { path: tmp }
    }
}

#[derive(Debug)]
pub struct NaiveSubscriber<R> {
    file: Arc<Mutex<File>>,
    recvs: Arc<Receivers<R>>,
}

impl<R> Subscriber for NaiveSubscriber<R>
where
    R: Serialize + Send + Sync + 'static,
{
    type Record = R;

    type Settings = NaiveSettings;

<<<<<<< HEAD
    fn new(
        record_recv: crossbeam::channel::Receiver<Arc<Self::Record>>,
        stop_recv: crossbeam::channel::Receiver<()>,
        settings: Self::Settings,
    ) -> anyhow::Result<Self>
    where
        Self: Sized,
    {
=======
    fn new(settings: StreamSettings) -> anyhow::Result<Self>
    where
        Self: Sized,
    {
        let settings = settings.try_into().expect("naive settings");
        let (sender, recv) = unbounded();
        let (stop_tx, stop_rx) = bounded(1);
        Ok(Self {
            sender,
            recvs: ArcSwapOption::from(Some(Arc::new(Receivers { stop_rx, recv }))),
            stop_tx,
            settings,
        })
    }

    fn send(&self, state: <Self::Subscriber as Subscriber>::Record) -> anyhow::Result<()> {
        self.sender.send(state).map_err(From::from)
    }

    fn subscribe(&self) -> anyhow::Result<Self::Subscriber>
    where
        Self::Subscriber: Sized,
    {
        let recvs = self.recvs.load();
        if recvs.is_none() {
            return Err(anyhow::anyhow!("Producer has been subscribed"));
        }

>>>>>>> 0bf6e6d2
        let mut opts = OpenOptions::new();
        let recvs = Receivers {
            stop_rx: stop_recv,
            recv: record_recv,
        };
        let this = NaiveSubscriber {
            file: Arc::new(Mutex::new(
                opts.truncate(true)
                    .create(true)
                    .read(true)
                    .write(true)
                    .open(&settings.path)?,
            )),
            recvs: Arc::new(recvs),
        };
        eprintln!("Subscribed to {}", settings.path.display());
        Ok(this)
    }

    fn next(&self) -> Option<anyhow::Result<Arc<Self::Record>>> {
        Some(self.recvs.recv.recv().map_err(From::from))
    }

    fn run(self) -> anyhow::Result<()> {
        loop {
            crossbeam::select! {
                recv(self.recvs.stop_rx) -> _ => {
                    break;
                }
                recv(self.recvs.recv) -> msg => {
                    self.sink(msg?)?;
                }
            }
        }

        Ok(())
    }

    fn sink(&self, state: Arc<Self::Record>) -> anyhow::Result<()> {
        let mut file = self.file.lock().expect("failed to lock file");
        serde_json::to_writer(&mut *file, &state)?;
        file.write_all(b",\n")?;
        Ok(())
    }
}

#[cfg(test)]
mod tests {
    use std::{collections::HashMap, time::Duration};

    use crate::{
        network::{
            behaviour::NetworkBehaviour,
            regions::{Region, RegionsData},
            Network,
        },
        node::{dummy_streaming::DummyStreamingNode, Node, NodeId},
<<<<<<< HEAD
        output_processors::OutData,
        overlay::tree::TreeOverlay,
=======
>>>>>>> 0bf6e6d2
        runner::SimulationRunner,
        warding::SimulationState,
    };

    use super::*;
    #[derive(Debug, Clone, Serialize)]
    struct NaiveRecord {
        states: HashMap<NodeId, usize>,
    }

    impl TryFrom<&SimulationState<DummyStreamingNode<()>>> for NaiveRecord {
        type Error = anyhow::Error;

        fn try_from(value: &SimulationState<DummyStreamingNode<()>>) -> Result<Self, Self::Error> {
            Ok(Self {
                states: value
                    .nodes
                    .read()
                    .expect("failed to read nodes")
                    .iter()
                    .map(|node| (node.id(), node.current_view()))
                    .collect(),
            })
        }
    }

    #[test]
    fn test_streaming() {
        let simulation_settings = crate::settings::SimulationSettings {
            seed: Some(1),
            ..Default::default()
        };

        let nodes = (0..6)
            .map(|idx| DummyStreamingNode::new(NodeId::from(idx), ()))
            .collect::<Vec<_>>();
        let network = Network::new(RegionsData {
            regions: (0..6)
                .map(|idx| {
                    let region = match idx % 6 {
                        0 => Region::Europe,
                        1 => Region::NorthAmerica,
                        2 => Region::SouthAmerica,
                        3 => Region::Asia,
                        4 => Region::Africa,
                        5 => Region::Australia,
                        _ => unreachable!(),
                    };
                    (region, vec![idx.into()])
                })
                .collect(),
            node_region: (0..6)
                .map(|idx| {
                    let region = match idx % 6 {
                        0 => Region::Europe,
                        1 => Region::NorthAmerica,
                        2 => Region::SouthAmerica,
                        3 => Region::Asia,
                        4 => Region::Africa,
                        5 => Region::Australia,
                        _ => unreachable!(),
                    };
                    (idx.into(), region)
                })
                .collect(),
            region_network_behaviour: (0..6)
                .map(|idx| {
                    let region = match idx % 6 {
                        0 => Region::Europe,
                        1 => Region::NorthAmerica,
                        2 => Region::SouthAmerica,
                        3 => Region::Asia,
                        4 => Region::Africa,
                        5 => Region::Australia,
                        _ => unreachable!(),
                    };
                    (
                        (region, region),
                        NetworkBehaviour {
                            delay: Duration::from_millis(100),
                            drop: 0.0,
                        },
                    )
                })
                .collect(),
        });
<<<<<<< HEAD
        let simulation_runner: SimulationRunner<(), DummyStreamingNode<()>, TreeOverlay, OutData> =
            SimulationRunner::new(network, nodes, simulation_settings);

        simulation_runner.simulate().unwrap();
=======
        let simulation_runner: SimulationRunner<(), DummyStreamingNode<()>> =
            SimulationRunner::new(network, nodes, simulation_settings);

        simulation_runner
            .simulate::<NaiveProducer<NaiveRecord>>()
            .unwrap();
>>>>>>> 0bf6e6d2
    }
}<|MERGE_RESOLUTION|>--- conflicted
+++ resolved
@@ -5,13 +5,7 @@
     sync::{Arc, Mutex},
 };
 
-<<<<<<< HEAD
-use super::{Receivers, Subscriber};
-=======
-use super::{Producer, Receivers, StreamSettings, Subscriber};
-use arc_swap::ArcSwapOption;
-use crossbeam::channel::{bounded, unbounded, Sender};
->>>>>>> 0bf6e6d2
+use super::{Receivers, StreamSettings, Subscriber};
 use serde::{Deserialize, Serialize};
 
 #[derive(Debug, Clone, Serialize, Deserialize)]
@@ -53,7 +47,6 @@
 
     type Settings = NaiveSettings;
 
-<<<<<<< HEAD
     fn new(
         record_recv: crossbeam::channel::Receiver<Arc<Self::Record>>,
         stop_recv: crossbeam::channel::Receiver<()>,
@@ -62,36 +55,6 @@
     where
         Self: Sized,
     {
-=======
-    fn new(settings: StreamSettings) -> anyhow::Result<Self>
-    where
-        Self: Sized,
-    {
-        let settings = settings.try_into().expect("naive settings");
-        let (sender, recv) = unbounded();
-        let (stop_tx, stop_rx) = bounded(1);
-        Ok(Self {
-            sender,
-            recvs: ArcSwapOption::from(Some(Arc::new(Receivers { stop_rx, recv }))),
-            stop_tx,
-            settings,
-        })
-    }
-
-    fn send(&self, state: <Self::Subscriber as Subscriber>::Record) -> anyhow::Result<()> {
-        self.sender.send(state).map_err(From::from)
-    }
-
-    fn subscribe(&self) -> anyhow::Result<Self::Subscriber>
-    where
-        Self::Subscriber: Sized,
-    {
-        let recvs = self.recvs.load();
-        if recvs.is_none() {
-            return Err(anyhow::anyhow!("Producer has been subscribed"));
-        }
-
->>>>>>> 0bf6e6d2
         let mut opts = OpenOptions::new();
         let recvs = Receivers {
             stop_rx: stop_recv,
@@ -149,11 +112,7 @@
             Network,
         },
         node::{dummy_streaming::DummyStreamingNode, Node, NodeId},
-<<<<<<< HEAD
         output_processors::OutData,
-        overlay::tree::TreeOverlay,
-=======
->>>>>>> 0bf6e6d2
         runner::SimulationRunner,
         warding::SimulationState,
     };
@@ -240,18 +199,9 @@
                 })
                 .collect(),
         });
-<<<<<<< HEAD
-        let simulation_runner: SimulationRunner<(), DummyStreamingNode<()>, TreeOverlay, OutData> =
+        let simulation_runner: SimulationRunner<(), DummyStreamingNode<()>, OutData> =
             SimulationRunner::new(network, nodes, simulation_settings);
 
         simulation_runner.simulate().unwrap();
-=======
-        let simulation_runner: SimulationRunner<(), DummyStreamingNode<()>> =
-            SimulationRunner::new(network, nodes, simulation_settings);
-
-        simulation_runner
-            .simulate::<NaiveProducer<NaiveRecord>>()
-            .unwrap();
->>>>>>> 0bf6e6d2
     }
 }