--- conflicted
+++ resolved
@@ -27,16 +27,11 @@
 
 impl<TxId: Eq + Hash> Flat<TxId> {
     pub fn new(view_n: u64, node_id: NodeId) -> Self {
-<<<<<<< HEAD
         Self {
-            threshold: DEFAULT_THRESHOLD,
             node_id,
             view_n,
-            _marker: std::marker::PhantomData,
+            _marker: Default::default(),
         }
-=======
-        Self { node_id, view_n }
->>>>>>> 274e8d55
     }
 
     fn approve(&self, _block: &Block<TxId>) -> Approval {
@@ -46,20 +41,13 @@
 }
 
 #[async_trait::async_trait]
-<<<<<<< HEAD
-impl<Network, Fountain, TxId> Overlay<Network, Fountain> for Flat<TxId>
+impl<Network, Fountain, VoteTally, TxId> Overlay<Network, Fountain, VoteTally> for Flat<TxId>
 where
     TxId: serde::de::DeserializeOwned + Clone + Eq + Hash + Send + Sync + 'static,
     Network: NetworkAdapter + Sync,
     Fountain: FountainCode + Sync,
-=======
-impl<Network, Fountain, VoteTally> Overlay<Network, Fountain, VoteTally> for Flat
-where
-    Network: NetworkAdapter + Sync,
-    Fountain: FountainCode + Sync,
     VoteTally: Tally + Sync,
     VoteTally::Vote: Serialize + DeserializeOwned + Send,
->>>>>>> 274e8d55
 {
     type TxId = TxId;
 
@@ -136,26 +124,6 @@
 
         // for now, let's pretend that consensus is reached as soon as the
         // block is approved by a share of the nodes
-<<<<<<< HEAD
-        let mut approvals = HashSet::new();
-        let mut stream = Box::into_pin(adapter.approvals_stream(FLAT_COMMITTEE, view).await);
-        // Shadow the original binding so that it can't be directly accessed
-        // ever again.
-        while let Some(approval) = stream.next().await {
-            // insert the approval in the map to deduplicate
-            // TODO: validate approval
-            approvals.insert(approval);
-            // ceil(num/den * n)
-            let threshold =
-                (self.threshold.num * view.staking_keys.len() as u64 + self.threshold.den - 1)
-                    / self.threshold.den;
-
-            if approvals.len() as u64 >= threshold {
-                // consensus reached
-                // FIXME: build a real QC
-                return Approval;
-            }
-=======
         let stream = Box::into_pin(adapter.votes_stream(FLAT_COMMITTEE, view).await);
 
         // Shadow the original binding so that it can't be directly accessed
@@ -164,7 +132,6 @@
             qc
         } else {
             unimplemented!("consensus not reached")
->>>>>>> 274e8d55
         }
     }
 }