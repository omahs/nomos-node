//! In this module, and children ones, the 'view lifetime is tied to a logical consensus view,
//! represented by the `View` struct.
//! This is done to ensure that all the different data structs used to represent various actors
//! are always synchronized (i.e. it cannot happen that we accidentally use committees from different views).
//! It's obviously extremely important that the information contained in `View` is synchronized across different
//! nodes, but that has to be achieved through different means.
pub mod network;
pub mod overlay;
mod tally;
<<<<<<< HEAD
=======
mod view_cancel;
>>>>>>> 6c64720e

// std
use std::collections::HashSet;
use std::fmt::Debug;
use std::hash::Hash;
use std::pin::Pin;
use std::time::Duration;
// crates
use futures::{stream::FuturesUnordered, Future, Stream, StreamExt};
use serde::Deserialize;
use serde::{de::DeserializeOwned, Serialize};
// internal
use crate::network::messages::{NewViewMsg, ProposalChunkMsg, TimeoutMsg, TimeoutQcMsg, VoteMsg};
use crate::network::NetworkAdapter;
use crate::tally::{happy::CarnotTally, unhappy::NewViewTally, CarnotTallySettings};
<<<<<<< HEAD
=======
use crate::view_cancel::ViewCancelCache;
>>>>>>> 6c64720e
use consensus_engine::{
    AggregateQc, Carnot, Committee, NewView, Overlay, Payload, Qc, StandardQc, Timeout, TimeoutQc,
    Vote,
};
<<<<<<< HEAD
pub use nomos_core::block::Block;
=======
use nomos_core::block::Block;
>>>>>>> 6c64720e
use nomos_core::crypto::PublicKey;
use nomos_core::fountain::FountainCode;
use nomos_core::tx::Transaction;
use nomos_core::vote::Tally;
use nomos_mempool::{
    backend::MemPool, network::NetworkAdapter as MempoolAdapter, MempoolMsg, MempoolService,
};
use nomos_network::NetworkService;
use overwatch_rs::services::relay::{OutboundRelay, Relay};
use overwatch_rs::services::{
    handle::ServiceStateHandle,
    relay::NoMessage,
    state::{NoOperator, NoState},
    ServiceCore, ServiceData, ServiceId,
};

// TODO: tale this from config
const TIMEOUT: Duration = Duration::from_secs(60);

// Raw bytes for now, could be a ed25519 public key
pub type NodeId = PublicKey;
// Random seed for each round provided by the protocol
pub type Seed = [u8; 32];

#[derive(Debug, Deserialize, Serialize)]
pub struct CarnotSettings<Fountain: FountainCode> {
    private_key: [u8; 32],
    fountain_settings: Fountain::Settings,
    nodes: Vec<NodeId>,
}

impl<Fountain: FountainCode> Clone for CarnotSettings<Fountain> {
    fn clone(&self) -> Self {
        Self {
            private_key: self.private_key,
            fountain_settings: self.fountain_settings.clone(),
            nodes: self.nodes.clone(),
        }
    }
}

impl<Fountain: FountainCode> CarnotSettings<Fountain> {
    #[inline]
    pub const fn new(
        private_key: [u8; 32],
        fountain_settings: Fountain::Settings,
        nodes: Vec<NodeId>,
    ) -> Self {
        Self {
            private_key,
            fountain_settings,
            nodes,
        }
    }
}

pub struct CarnotConsensus<A, P, M, F, O>
where
    F: FountainCode,
    A: NetworkAdapter,
    M: MempoolAdapter<Tx = P::Tx>,
    P: MemPool,
    O: Overlay + Debug,
    P::Tx: Transaction + Debug + 'static,
    <P::Tx as Transaction>::Hash: Debug,
    A::Backend: 'static,
{
    service_state: ServiceStateHandle<Self>,
    // underlying networking backend. We need this so we can relay and check the types properly
    // when implementing ServiceCore for CarnotConsensus
    network_relay: Relay<NetworkService<A::Backend>>,
    mempool_relay: Relay<MempoolService<M, P>>,
    _fountain: std::marker::PhantomData<F>,
    _overlay: std::marker::PhantomData<O>,
}

impl<A, P, M, F, O> ServiceData for CarnotConsensus<A, P, M, F, O>
where
    F: FountainCode,
    A: NetworkAdapter,
    P: MemPool,
    P::Tx: Transaction + Debug,
    <P::Tx as Transaction>::Hash: Debug,
    M: MempoolAdapter<Tx = P::Tx>,
    O: Overlay + Debug,
{
    const SERVICE_ID: ServiceId = "Carnot";
    type Settings = CarnotSettings<F>;
    type State = NoState<Self::Settings>;
    type StateOperator = NoOperator<Self::State>;
    type Message = NoMessage;
}

#[async_trait::async_trait]
impl<A, P, M, F, O> ServiceCore for CarnotConsensus<A, P, M, F, O>
where
    F: FountainCode + Clone + Send + Sync + 'static,
    A: NetworkAdapter + Clone + Send + Sync + 'static,
    P: MemPool + Send + Sync + 'static,
    P::Settings: Send + Sync + 'static,
    P::Tx:
        Debug + Clone + Eq + Hash + Serialize + serde::de::DeserializeOwned + Send + Sync + 'static,
    <P::Tx as Transaction>::Hash: Debug + Send + Sync,
    M: MempoolAdapter<Tx = P::Tx> + Send + Sync + 'static,
    O: Overlay + Debug + Send + Sync + 'static,
{
    fn init(service_state: ServiceStateHandle<Self>) -> Result<Self, overwatch_rs::DynError> {
        let network_relay = service_state.overwatch_handle.relay();
        let mempool_relay = service_state.overwatch_handle.relay();
        Ok(Self {
            service_state,
            network_relay,
            _fountain: Default::default(),
            _overlay: Default::default(),
            mempool_relay,
        })
    }

    async fn run(mut self) -> Result<(), overwatch_rs::DynError> {
        let network_relay: OutboundRelay<_> = self
            .network_relay
            .connect()
            .await
            .expect("Relay connection with NetworkService should succeed");

        let mempool_relay: OutboundRelay<_> = self
            .mempool_relay
            .connect()
            .await
            .expect("Relay connection with MemPoolService should succeed");

        let CarnotSettings {
            private_key,
            fountain_settings,
            nodes,
        } = self.service_state.settings_reader.get_updated_settings();

        let overlay = O::new(nodes);
        let genesis = consensus_engine::Block {
            id: [0; 32],
            view: 0,
            parent_qc: Qc::Standard(StandardQc::genesis()),
        };
        let mut carnot = Carnot::from_genesis(private_key, genesis, overlay);
        let network_adapter = A::new(network_relay).await;
        let adapter = &network_adapter;
<<<<<<< HEAD
        let _child_committee = carnot.child_committee();
        let child_committee = &_child_committee;
=======
        let _self_committee = carnot.self_committee();
        let self_committee = &_self_committee;
>>>>>>> 6c64720e
        let _leader_committee = [carnot.id()].into_iter().collect();
        let leader_committee = &_leader_committee;
        let fountain = F::new(fountain_settings);
        let _tally_settings = CarnotTallySettings {
            threshold: carnot.super_majority_threshold(),
<<<<<<< HEAD
            participating_nodes: carnot.child_committee(),
=======
            participating_nodes: carnot.child_committees().into_iter().flatten().collect(),
>>>>>>> 6c64720e
        };
        let tally_settings = &_tally_settings;
        let _leader_tally_settings = CarnotTallySettings {
            threshold: carnot.leader_super_majority_threshold(),
            // TODO: add children of root committee
            participating_nodes: carnot.root_committee(),
        };
        let leader_tally_settings = &_leader_tally_settings;

<<<<<<< HEAD
        let events: FuturesUnordered<Pin<Box<dyn Future<Output = Event<P::Tx>> + Send>>> =
            FuturesUnordered::new();
        let genesis_block = carnot.genesis_block();
        events.push(Box::pin(Self::gather_block(
            adapter,
            genesis_block.view + 1,
        )));
        events.push(Box::pin(Self::gather_votes(
            adapter,
            child_committee,
            genesis_block,
            tally_settings.clone(),
        )));
=======
        let mut view_cancel_cache = ViewCancelCache::new();

        let events: FuturesUnordered<Pin<Box<dyn Future<Output = Event<P::Tx>> + Send>>> =
            FuturesUnordered::new();
        let genesis_block = carnot.genesis_block();
        events.push(Box::pin(view_cancel_cache.cancelable_event_future(
            genesis_block.view + 1,
            Self::gather_block(adapter, genesis_block.view + 1),
        )));
        events.push(Box::pin(view_cancel_cache.cancelable_event_future(
            genesis_block.view,
            Self::gather_votes(
                adapter,
                self_committee,
                genesis_block.clone(),
                tally_settings.clone(),
            ),
        )));
        if carnot.is_leader_for_view(genesis_block.view + 1) {
            events.push(Box::pin(view_cancel_cache.cancelable_event_future(
                genesis_block.view + 1,
                async move {
                    let Event::Approve { qc, .. } = Self::gather_votes(
                    adapter,
                    leader_committee,
                    genesis_block,
                    leader_tally_settings.clone(),
                )
                .await else { unreachable!() };
                    Event::ProposeBlock { qc }
                },
            )));
        }
>>>>>>> 6c64720e

        tokio::pin!(events);

        while let Some(event) = events.next().await {
            let mut output = None;
            let prev_view = carnot.current_view();
            match event {
                Event::Proposal { block, mut stream } => {
                    tracing::debug!("received proposal {:?}", block);
                    let block = block.header().clone();
                    match carnot.receive_block(block.clone()) {
                        Ok(new_state) => {
                            let new_view = new_state.current_view();
                            if new_view != carnot.current_view() {
<<<<<<< HEAD
                                events.push(Box::pin(Self::gather_votes(
                                    adapter,
                                    child_committee,
                                    block,
                                    tally_settings.clone(),
                                )));
                            } else {
                                events.push(Box::pin(async move {
                                    if let Some(block) = stream.next().await {
                                        Event::Proposal { block, stream }
                                    } else {
                                        Event::None
                                    }
                                }));
=======
                                events.push(Box::pin(view_cancel_cache.cancelable_event_future(
                                    block.view,
                                    Self::gather_votes(
                                        adapter,
                                        self_committee,
                                        block.clone(),
                                        tally_settings.clone(),
                                    ),
                                )));
                            } else {
                                events.push(Box::pin(view_cancel_cache.cancelable_event_future(
                                    block.view,
                                    async move {
                                        if let Some(block) = stream.next().await {
                                            Event::Proposal { block, stream }
                                        } else {
                                            Event::None
                                        }
                                    },
                                )));
>>>>>>> 6c64720e
                            }
                            carnot = new_state;
                        }
                        Err(_) => tracing::debug!("invalid block {:?}", block),
                    }
<<<<<<< HEAD
                }
                Event::Approve { block, .. } => {
                    tracing::debug!("approving proposal {:?}", block);
                    let (new_carnot, out) = carnot.approve_block(block.clone());
                    carnot = new_carnot;
                    output = Some(Output::Send::<P::Tx>(out));
                    if carnot.is_leader_for_view(block.view + 1) {
                        events.push(Box::pin(async move {
                            let Event::Approve { qc, .. } = Self::gather_votes(
=======
                    if carnot.is_leader_for_view(block.view + 1) {
                        events.push(Box::pin(view_cancel_cache.cancelable_event_future(
                            block.view,
                            async move {
                                let Event::Approve { qc, .. } = Self::gather_votes(
>>>>>>> 6c64720e
                                adapter,
                                leader_committee,
                                block,
                                leader_tally_settings.clone(),
                            )
                            .await else { unreachable!() };
<<<<<<< HEAD
                            Event::ProposeBlock { qc }
                        }));
                    }
                }
=======
                                Event::ProposeBlock { qc }
                            },
                        )));
                    }
                }
                Event::Approve { block, .. } => {
                    tracing::debug!("approving proposal {:?}", block);
                    let (new_carnot, out) = carnot.approve_block(block.clone());
                    carnot = new_carnot;
                    output = Some(Output::Send::<P::Tx>(out));
                }
>>>>>>> 6c64720e
                Event::LocalTimeout => {
                    tracing::debug!("local timeout");
                    let (new_carnot, out) = carnot.local_timeout();
                    carnot = new_carnot;
                    output = out.map(Output::Send);
                }
                Event::NewView {
                    timeout_qc,
                    new_views,
                } => {
                    tracing::debug!("approving new view {:?}", timeout_qc);
                    let (new_carnot, out) = carnot.approve_new_view(timeout_qc.clone(), new_views);
                    carnot = new_carnot;
                    output = Some(Output::Send(out));
                    let next_view = timeout_qc.view + 2;
                    if carnot.is_leader_for_view(next_view) {
                        let high_qc = carnot.high_qc();
<<<<<<< HEAD
                        events.push(Box::pin(async move {
                            let _votes = Self::gather_new_views(
                                adapter,
                                leader_committee,
                                timeout_qc,
                                leader_tally_settings.clone(),
                            )
                            .await;
                            Event::ProposeBlock {
                                qc: Qc::Aggregated(AggregateQc {
                                    high_qc,
                                    view: next_view,
                                }),
                            }
                        }));
=======
                        events.push(Box::pin(view_cancel_cache.cancelable_event_future(
                            timeout_qc.view + 1,
                            async move {
                                let _votes = Self::gather_new_views(
                                    adapter,
                                    leader_committee,
                                    timeout_qc,
                                    leader_tally_settings.clone(),
                                )
                                .await;
                                Event::ProposeBlock {
                                    qc: Qc::Aggregated(AggregateQc {
                                        high_qc,
                                        view: next_view,
                                    }),
                                }
                            },
                        )));
>>>>>>> 6c64720e
                    }
                }
                Event::TimeoutQc { timeout_qc } => {
                    tracing::debug!("timeout received {:?}", timeout_qc);
                    carnot = carnot.receive_timeout_qc(timeout_qc.clone());
<<<<<<< HEAD
                    events.push(Box::pin(Self::gather_new_views(
                        adapter,
                        child_committee,
                        timeout_qc,
                        tally_settings.clone(),
=======
                    events.push(Box::pin(view_cancel_cache.cancelable_event_future(
                        timeout_qc.view + 1,
                        Self::gather_new_views(
                            adapter,
                            self_committee,
                            timeout_qc,
                            tally_settings.clone(),
                        ),
>>>>>>> 6c64720e
                    )));
                }
                Event::RootTimeout { timeouts } => {
                    tracing::debug!("root timeout {:?}", timeouts);
<<<<<<< HEAD
                    // timeout detected
=======
                    // TODO: filter timeouts upon reception
                    assert!(timeouts.iter().all(|t| t.view == carnot.current_view()));
                    let high_qc = timeouts
                        .iter()
                        .map(|t| &t.high_qc)
                        .chain(std::iter::once(&carnot.high_qc()))
                        .max_by_key(|qc| qc.view)
                        .expect("empty root committee")
                        .clone();
                    if carnot.is_member_of_root_committee() {
                        let timeout_qc = TimeoutQc {
                            view: carnot.current_view(),
                            high_qc,
                            sender: carnot.id(),
                        };
                        output = Some(Output::BroadcastTimeoutQc { timeout_qc });
                    }
>>>>>>> 6c64720e
                }
                Event::ProposeBlock { qc } => {
                    tracing::debug!("proposing block");
                    let (reply_channel, rx) = tokio::sync::oneshot::channel();
                    mempool_relay
                        .send(MempoolMsg::View {
                            ancestor_hint: [0; 32],
                            reply_channel,
                        })
                        .await
                        .unwrap_or_else(|(e, _)| {
                            eprintln!("Could not get transactions from mempool {e}")
                        });
                    match rx.await {
                        Ok(txs) => {
                            let proposal = Block::new(qc.view() + 1, qc, txs);
                            output = Some(Output::BroadcastProposal { proposal });
                        }
                        Err(e) => tracing::error!("Could not fetch txs {e}"),
                    }
                }
                Event::None => {}
            }

            let current_view = carnot.current_view();
            if current_view != prev_view {
<<<<<<< HEAD
                tracing::debug!("Advanced view from {prev_view} to {current_view}");
                // View change!
                events.push(Box::pin(async {
                    tokio::time::sleep(TIMEOUT).await;
                    Event::LocalTimeout
                }));
                events.push(Box::pin(Self::gather_block(adapter, current_view + 1)));
                events.push(Box::pin(Self::gather_timeout_qc(adapter, current_view)));
                if carnot.is_member_of_root_committee() {
                    let threshold = carnot.leader_super_majority_threshold();
                    events.push(Box::pin(Self::gather_timeout(
                        adapter,
                        child_committee,
                        current_view,
                        threshold,
                    )))
=======
                // First we cancel previous processing view tasks
                view_cancel_cache.cancel(prev_view);
                tracing::debug!("Advanced view from {prev_view} to {current_view}");
                // View change!
                events.push(Box::pin(view_cancel_cache.cancelable_event_future(
                    current_view,
                    async {
                        tokio::time::sleep(TIMEOUT).await;
                        Event::LocalTimeout
                    },
                )));
                events.push(Box::pin(view_cancel_cache.cancelable_event_future(
                    current_view + 1,
                    Self::gather_block(adapter, current_view + 1),
                )));
                events.push(Box::pin(view_cancel_cache.cancelable_event_future(
                    current_view,
                    Self::gather_timeout_qc(adapter, current_view),
                )));
                if carnot.is_member_of_root_committee() {
                    let threshold = carnot.leader_super_majority_threshold();
                    events.push(Box::pin(view_cancel_cache.cancelable_event_future(
                        current_view,
                        Self::gather_timeout(adapter, self_committee, current_view, threshold),
                    )));
>>>>>>> 6c64720e
                }
            }

            if let Some(output) = output {
                handle_output(adapter, &fountain, carnot.id(), output).await;
            }
        }

        unreachable!("carnot exited");
    }
}

#[allow(dead_code)] // TODO: remove this when using broadcasting events
enum Output<Tx: Clone + Eq + Hash> {
    Send(consensus_engine::Send),
    BroadcastTimeoutQc { timeout_qc: TimeoutQc },
    BroadcastProposal { proposal: Block<Tx> },
}

impl<A, P, M, F, O> CarnotConsensus<A, P, M, F, O>
where
    F: FountainCode + Clone + Send + Sync + 'static,
    A: NetworkAdapter + Clone + Send + Sync + 'static,
    P: MemPool + Send + Sync + 'static,
    P::Settings: Send + Sync + 'static,
    P::Tx:
        Debug + Clone + Eq + Hash + Serialize + serde::de::DeserializeOwned + Send + Sync + 'static,
    <P::Tx as Transaction>::Hash: Debug + Send + Sync,
    M: MempoolAdapter<Tx = P::Tx> + Send + Sync + 'static,
    O: Overlay + Debug + Send + Sync + 'static,
{
    async fn gather_timeout_qc(adapter: &A, view: consensus_engine::View) -> Event<P::Tx> {
        if let Some(timeout_qc) = adapter
            .timeout_qc_stream(view)
            .await
            .map(|msg| msg.qc)
            .next()
            .await
        {
            Event::TimeoutQc { timeout_qc }
        } else {
            Event::None
        }
    }

    async fn gather_votes(
        adapter: &A,
        committee: &Committee,
        block: consensus_engine::Block,
        tally: CarnotTallySettings,
    ) -> Event<P::Tx> {
        let tally = CarnotTally::new(tally);
        let votes_stream = adapter.votes_stream(committee, block.view, block.id).await;
        match tally.tally(block.clone(), votes_stream).await {
            Ok((qc, votes)) => Event::Approve { qc, votes, block },
            Err(_e) => {
                todo!("Handle tally error {_e}");
            }
        }
    }

    async fn gather_new_views(
        adapter: &A,
        committee: &Committee,
        timeout_qc: TimeoutQc,
        tally: CarnotTallySettings,
    ) -> Event<P::Tx> {
        let tally = NewViewTally::new(tally);
        let stream = adapter
            .new_view_stream(committee, timeout_qc.view + 1)
            .await;
        match tally.tally(timeout_qc.clone(), stream).await {
            Ok((_qc, new_views)) => Event::NewView {
                timeout_qc,
                new_views,
            },
            Err(_e) => {
                todo!("Handle tally error {_e}");
            }
        }
    }

    async fn gather_timeout(
        adapter: &A,
        committee: &Committee,
        view: consensus_engine::View,
        threshold: usize,
    ) -> Event<P::Tx> {
        futures::pending!();
        let timeouts = adapter
            .timeout_stream(committee, view)
            .await
            .take(threshold)
            .map(|msg| msg.vote)
            .collect()
            .await;
        Event::RootTimeout { timeouts }
    }

    async fn gather_block(adapter: &A, view: consensus_engine::View) -> Event<P::Tx> {
        let stream = adapter
            .proposal_chunks_stream(view)
            .await
            .filter_map(move |msg| {
                async move {
                    let proposal = Block::from_bytes(&msg.chunk);
                    if proposal.header().id == msg.proposal {
                        // TODO: Leader is faulty? what should we do?
                        Some(proposal)
                    } else {
                        None
                    }
                }
            });
        let mut stream = Box::pin(stream);
        if let Some(block) = stream.next().await {
            Event::Proposal { block, stream }
        } else {
            Event::None
        }
    }
}

async fn handle_output<A, F, Tx>(adapter: &A, fountain: &F, node_id: NodeId, output: Output<Tx>)
where
    A: NetworkAdapter,
    F: FountainCode,
    Tx: Hash + Eq + Clone + Serialize + DeserializeOwned + Debug,
{
    match output {
        Output::Send(consensus_engine::Send { to, payload }) => match payload {
            Payload::Vote(vote) => {
                adapter
                    .send(
                        &to,
                        vote.view,
                        VoteMsg {
                            voter: node_id,
                            vote,
                            qc: None, // TODO: handle root commmittee members
                        }
                        .as_bytes(),
                        "votes",
                    )
                    .await;
            }
            Payload::Timeout(timeout) => {
                adapter
                    .send(
                        &to,
                        timeout.view,
                        TimeoutMsg {
                            voter: node_id,
                            vote: timeout,
                        }
                        .as_bytes(),
                        "timeout",
                    )
                    .await;
            }
            Payload::NewView(new_view) => {
                adapter
                    .send(
                        &to,
                        new_view.view,
                        NewViewMsg {
                            voter: node_id,
                            vote: new_view,
                        }
                        .as_bytes(),
                        "new-view",
                    )
                    .await;
            }
        },
        Output::BroadcastProposal { proposal } => {
            fountain
                .encode(&proposal.as_bytes())
                .for_each(|chunk| {
                    adapter.broadcast_block_chunk(ProposalChunkMsg {
                        proposal: proposal.header().id,
                        chunk: chunk.to_vec().into_boxed_slice(),
                        view: proposal.header().view,
                    })
                })
                .await;
        }
        Output::BroadcastTimeoutQc { timeout_qc } => {
            adapter
                .broadcast_timeout_qc(TimeoutQcMsg {
                    source: node_id,
                    qc: timeout_qc,
                })
                .await;
        }
    }
}

<<<<<<< HEAD
pub enum Event<Tx: Clone + Hash + Eq> {
=======
pub(crate) enum Event<Tx: Clone + Hash + Eq> {
>>>>>>> 6c64720e
    Proposal {
        block: Block<Tx>,
        stream: Pin<Box<dyn Stream<Item = Block<Tx>> + Send>>,
    },
    #[allow(dead_code)]
    Approve {
        qc: Qc,
        block: consensus_engine::Block,
        votes: HashSet<Vote>,
    },
    LocalTimeout,
    NewView {
        timeout_qc: TimeoutQc,
        new_views: HashSet<NewView>,
    },
    TimeoutQc {
        timeout_qc: TimeoutQc,
    },
    RootTimeout {
        timeouts: HashSet<Timeout>,
    },
    ProposeBlock {
        qc: Qc,
    },
    None,
}<|MERGE_RESOLUTION|>--- conflicted
+++ resolved
@@ -7,10 +7,7 @@
 pub mod network;
 pub mod overlay;
 mod tally;
-<<<<<<< HEAD
-=======
 mod view_cancel;
->>>>>>> 6c64720e
 
 // std
 use std::collections::HashSet;
@@ -26,19 +23,13 @@
 use crate::network::messages::{NewViewMsg, ProposalChunkMsg, TimeoutMsg, TimeoutQcMsg, VoteMsg};
 use crate::network::NetworkAdapter;
 use crate::tally::{happy::CarnotTally, unhappy::NewViewTally, CarnotTallySettings};
-<<<<<<< HEAD
-=======
 use crate::view_cancel::ViewCancelCache;
->>>>>>> 6c64720e
 use consensus_engine::{
     AggregateQc, Carnot, Committee, NewView, Overlay, Payload, Qc, StandardQc, Timeout, TimeoutQc,
     Vote,
 };
-<<<<<<< HEAD
-pub use nomos_core::block::Block;
-=======
+
 use nomos_core::block::Block;
->>>>>>> 6c64720e
 use nomos_core::crypto::PublicKey;
 use nomos_core::fountain::FountainCode;
 use nomos_core::tx::Transaction;
@@ -185,23 +176,14 @@
         let mut carnot = Carnot::from_genesis(private_key, genesis, overlay);
         let network_adapter = A::new(network_relay).await;
         let adapter = &network_adapter;
-<<<<<<< HEAD
-        let _child_committee = carnot.child_committee();
-        let child_committee = &_child_committee;
-=======
         let _self_committee = carnot.self_committee();
         let self_committee = &_self_committee;
->>>>>>> 6c64720e
         let _leader_committee = [carnot.id()].into_iter().collect();
         let leader_committee = &_leader_committee;
         let fountain = F::new(fountain_settings);
         let _tally_settings = CarnotTallySettings {
             threshold: carnot.super_majority_threshold(),
-<<<<<<< HEAD
-            participating_nodes: carnot.child_committee(),
-=======
             participating_nodes: carnot.child_committees().into_iter().flatten().collect(),
->>>>>>> 6c64720e
         };
         let tally_settings = &_tally_settings;
         let _leader_tally_settings = CarnotTallySettings {
@@ -211,21 +193,6 @@
         };
         let leader_tally_settings = &_leader_tally_settings;
 
-<<<<<<< HEAD
-        let events: FuturesUnordered<Pin<Box<dyn Future<Output = Event<P::Tx>> + Send>>> =
-            FuturesUnordered::new();
-        let genesis_block = carnot.genesis_block();
-        events.push(Box::pin(Self::gather_block(
-            adapter,
-            genesis_block.view + 1,
-        )));
-        events.push(Box::pin(Self::gather_votes(
-            adapter,
-            child_committee,
-            genesis_block,
-            tally_settings.clone(),
-        )));
-=======
         let mut view_cancel_cache = ViewCancelCache::new();
 
         let events: FuturesUnordered<Pin<Box<dyn Future<Output = Event<P::Tx>> + Send>>> =
@@ -259,7 +226,6 @@
                 },
             )));
         }
->>>>>>> 6c64720e
 
         tokio::pin!(events);
 
@@ -274,22 +240,6 @@
                         Ok(new_state) => {
                             let new_view = new_state.current_view();
                             if new_view != carnot.current_view() {
-<<<<<<< HEAD
-                                events.push(Box::pin(Self::gather_votes(
-                                    adapter,
-                                    child_committee,
-                                    block,
-                                    tally_settings.clone(),
-                                )));
-                            } else {
-                                events.push(Box::pin(async move {
-                                    if let Some(block) = stream.next().await {
-                                        Event::Proposal { block, stream }
-                                    } else {
-                                        Event::None
-                                    }
-                                }));
-=======
                                 events.push(Box::pin(view_cancel_cache.cancelable_event_future(
                                     block.view,
                                     Self::gather_votes(
@@ -310,41 +260,22 @@
                                         }
                                     },
                                 )));
->>>>>>> 6c64720e
                             }
                             carnot = new_state;
                         }
                         Err(_) => tracing::debug!("invalid block {:?}", block),
                     }
-<<<<<<< HEAD
-                }
-                Event::Approve { block, .. } => {
-                    tracing::debug!("approving proposal {:?}", block);
-                    let (new_carnot, out) = carnot.approve_block(block.clone());
-                    carnot = new_carnot;
-                    output = Some(Output::Send::<P::Tx>(out));
-                    if carnot.is_leader_for_view(block.view + 1) {
-                        events.push(Box::pin(async move {
-                            let Event::Approve { qc, .. } = Self::gather_votes(
-=======
                     if carnot.is_leader_for_view(block.view + 1) {
                         events.push(Box::pin(view_cancel_cache.cancelable_event_future(
                             block.view,
                             async move {
                                 let Event::Approve { qc, .. } = Self::gather_votes(
->>>>>>> 6c64720e
                                 adapter,
                                 leader_committee,
                                 block,
                                 leader_tally_settings.clone(),
                             )
                             .await else { unreachable!() };
-<<<<<<< HEAD
-                            Event::ProposeBlock { qc }
-                        }));
-                    }
-                }
-=======
                                 Event::ProposeBlock { qc }
                             },
                         )));
@@ -356,7 +287,6 @@
                     carnot = new_carnot;
                     output = Some(Output::Send::<P::Tx>(out));
                 }
->>>>>>> 6c64720e
                 Event::LocalTimeout => {
                     tracing::debug!("local timeout");
                     let (new_carnot, out) = carnot.local_timeout();
@@ -374,23 +304,6 @@
                     let next_view = timeout_qc.view + 2;
                     if carnot.is_leader_for_view(next_view) {
                         let high_qc = carnot.high_qc();
-<<<<<<< HEAD
-                        events.push(Box::pin(async move {
-                            let _votes = Self::gather_new_views(
-                                adapter,
-                                leader_committee,
-                                timeout_qc,
-                                leader_tally_settings.clone(),
-                            )
-                            .await;
-                            Event::ProposeBlock {
-                                qc: Qc::Aggregated(AggregateQc {
-                                    high_qc,
-                                    view: next_view,
-                                }),
-                            }
-                        }));
-=======
                         events.push(Box::pin(view_cancel_cache.cancelable_event_future(
                             timeout_qc.view + 1,
                             async move {
@@ -409,19 +322,11 @@
                                 }
                             },
                         )));
->>>>>>> 6c64720e
                     }
                 }
                 Event::TimeoutQc { timeout_qc } => {
                     tracing::debug!("timeout received {:?}", timeout_qc);
                     carnot = carnot.receive_timeout_qc(timeout_qc.clone());
-<<<<<<< HEAD
-                    events.push(Box::pin(Self::gather_new_views(
-                        adapter,
-                        child_committee,
-                        timeout_qc,
-                        tally_settings.clone(),
-=======
                     events.push(Box::pin(view_cancel_cache.cancelable_event_future(
                         timeout_qc.view + 1,
                         Self::gather_new_views(
@@ -430,14 +335,10 @@
                             timeout_qc,
                             tally_settings.clone(),
                         ),
->>>>>>> 6c64720e
                     )));
                 }
                 Event::RootTimeout { timeouts } => {
                     tracing::debug!("root timeout {:?}", timeouts);
-<<<<<<< HEAD
-                    // timeout detected
-=======
                     // TODO: filter timeouts upon reception
                     assert!(timeouts.iter().all(|t| t.view == carnot.current_view()));
                     let high_qc = timeouts
@@ -455,7 +356,6 @@
                         };
                         output = Some(Output::BroadcastTimeoutQc { timeout_qc });
                     }
->>>>>>> 6c64720e
                 }
                 Event::ProposeBlock { qc } => {
                     tracing::debug!("proposing block");
@@ -482,24 +382,6 @@
 
             let current_view = carnot.current_view();
             if current_view != prev_view {
-<<<<<<< HEAD
-                tracing::debug!("Advanced view from {prev_view} to {current_view}");
-                // View change!
-                events.push(Box::pin(async {
-                    tokio::time::sleep(TIMEOUT).await;
-                    Event::LocalTimeout
-                }));
-                events.push(Box::pin(Self::gather_block(adapter, current_view + 1)));
-                events.push(Box::pin(Self::gather_timeout_qc(adapter, current_view)));
-                if carnot.is_member_of_root_committee() {
-                    let threshold = carnot.leader_super_majority_threshold();
-                    events.push(Box::pin(Self::gather_timeout(
-                        adapter,
-                        child_committee,
-                        current_view,
-                        threshold,
-                    )))
-=======
                 // First we cancel previous processing view tasks
                 view_cancel_cache.cancel(prev_view);
                 tracing::debug!("Advanced view from {prev_view} to {current_view}");
@@ -525,7 +407,6 @@
                         current_view,
                         Self::gather_timeout(adapter, self_committee, current_view, threshold),
                     )));
->>>>>>> 6c64720e
                 }
             }
 
@@ -724,11 +605,7 @@
     }
 }
 
-<<<<<<< HEAD
 pub enum Event<Tx: Clone + Hash + Eq> {
-=======
-pub(crate) enum Event<Tx: Clone + Hash + Eq> {
->>>>>>> 6c64720e
     Proposal {
         block: Block<Tx>,
         stream: Pin<Box<dyn Stream<Item = Block<Tx>> + Send>>,
