--- conflicted
+++ resolved
@@ -17,12 +17,8 @@
 tokio = { version = "1", features = ["sync"] }
 thiserror = "1.0"
 tracing = "0.1"
-<<<<<<< HEAD
-waku-bindings = { version = "0.1.0-beta2", optional = true }
 rand = { version = "0.8", optional = true }
-=======
 waku-bindings = { version = "0.1.0-beta3", optional = true }
->>>>>>> e0075395
 tracing-appender = "0.2"
 tracing-subscriber =  { version = "0.3", features = ["json"] }
 tracing-gelf = "0.7"
